################################################################################
# WeBWorK Online Homework Delivery System
# Copyright © 2000-2007 The WeBWorK Project, http://openwebwork.sf.net/
# $CVSHeader: pg/lib/PGcore.pm,v 1.6 2010/05/25 22:47:52 gage Exp $
# 
# This program is free software; you can redistribute it and/or modify it under
# the terms of either: (a) the GNU General Public License as published by the
# Free Software Foundation; either version 2, or (at your option) any later
# version, or (b) the "Artistic License" which comes with this package.
# 
# This program is distributed in the hope that it will be useful, but WITHOUT
# ANY WARRANTY; without even the implied warranty of MERCHANTABILITY or FITNESS
# FOR A PARTICULAR PURPOSE.  See either the GNU General Public License or the
# Artistic License for more details.
################################################################################
package PGcore;

use strict;
BEGIN {
	use Exporter 'import';
	our @EXPORT_OK = qw(not_null pretty_print);
}
our $internal_debug_messages = [];


use PGanswergroup;
use PGresponsegroup;
use PGrandom;
use PGalias;
use PGloadfiles;
use WeBWorK::PG::IO(); # don't important any command directly
use Tie::IxHash;
use MIME::Base64;
##################################
# Utility macro 
##################################

=head2  Utility Macros


=head4  not_null
     
  not_null(item)  returns 1 or 0
     
     empty arrays, empty hashes, strings containing only whitespace are all NULL and return 0
     all undefined quantities are null and return 0


=cut

sub not_null {        # empty arrays, empty hashes and strings containing only whitespace are all NULL
    my $item = shift;
	return 0 unless defined($item);
	if (ref($item)=~/ARRAY/) {
		return scalar(@{$item});     # return the length    
	} elsif (ref($item)=~/HASH/) {
	    return scalar( keys %{$item});
	} else {   # string case return 1 if none empty	
	  return ($item =~ /\S/)? 1:0;
	}
}

=head4 pretty_print

	Usage: warn pretty_print( $rh_hash_input)
		   TEXT(pretty_print($ans_hash));
		   TEXT(pretty_print(~~%envir ));

This can be very useful for printing out HTML messages about objects while debugging

=cut

# ^function pretty_print
# ^uses lex_sort
# ^uses pretty_print
sub pretty_print {    # provides html output -- NOT a method
    my $r_input = shift;
    my $level = shift;
    $level = 4 unless defined($level);
    $level--;
    return '' unless $level > 0;  # only print three levels of hashes (safety feature)
    my $out = '';
    if ( not ref($r_input) ) {
    	$out = $r_input if defined $r_input;    # not a reference
    	$out =~ s/</&lt;/g  ;  # protect for HTML output
    } elsif ("$r_input" =~/hash/i) {  # this will pick up objects whose '$self' is hash and so works better than ref($r_iput).
	    local($^W) = 0;
	    
		$out .= "$r_input " ."<TABLE border = \"2\" cellpadding = \"3\" BGCOLOR = \"#FFFFFF\">";
		
		
		foreach my $key ( sort ( keys %$r_input )) {
			$out .= "<tr><TD> $key</TD><TD>=&gt;</td><td>&nbsp;".pretty_print($r_input->{$key}) . "</td></tr>";
		}
		$out .="</table>";
	} elsif (ref($r_input) eq 'ARRAY' ) {
		my @array = @$r_input;
		$out .= "( " ;
		while (@array) {
			$out .= pretty_print(shift @array, $level) . " , ";
		}
		$out .= " )";
	} elsif (ref($r_input) eq 'CODE') {
		$out = "$r_input";
	} else {
		$out = $r_input;
		$out =~ s/</&lt;/g; # protect for HTML output
	}
		$out;
}
##################################
# PGcore object
##################################

sub new {
	my $class = shift;	
	my $envir = shift;  #pointer to environment hash
	warn "PGcore must be called with an environment" unless ref($envir) eq 'HASH';
	#warn "creating a new PGcore object";
	my %options = @_;
	my $self = {
		OUTPUT_ARRAY              => [],          # holds output body text
		HEADER_ARRAY              => [],         # holds output for the header text
		POST_HEADER_ARRAY         => [],
#		PG_ANSWERS                => [],  # holds answers with labels # deprecated
#		PG_UNLABELED_ANSWERS      => [],  # holds unlabeled ans. #deprecated -replaced by PG_ANSWERS_HASH
		PG_ANSWERS_HASH           => {},  # holds label=>answer pairs
		PERSISTENCE_HASH           => {}, # holds other data, besides answers, which persists during a session and beyond
		answer_eval_count         => 0,
		answer_blank_count        => 0,
		unlabeled_answer_blank_count =>0,
		unlabeled_answer_eval_count  => 0,
		KEPT_EXTRA_ANSWERS        => [],
		ANSWER_PREFIX             => 'AnSwEr',
		ARRAY_PREFIX              => 'ArRaY',
		vec_num                   => 0,     # for distinguishing matrices
		QUIZ_PREFIX               => $envir->{QUIZ_PREFIX},
		SECTION_PREFIX            => '',  # might be used for sequential (compound) questions?
		
		PG_ACTIVE                 => 1,   # toggle to zero to stop processing
		submittedAnswers          => 0,   # have any answers been submitted? is this the first time this session?
		PG_session_persistence_hash =>{}, # stores data from one invoction of the session to the next.
		PG_original_problem_seed  => 0,
		PG_random_generator		  => undef,
		PG_alias                  => undef,
		PG_problem_grader         => undef,
		displayMode               => undef,
		envir                     => $envir,
		WARNING_messages		  => [],
		DEBUG_messages            => [],
		gifs_created              => {},
		external_refs             => {},      # record of external references 
		%options,                                   # allows overrides and initialization	
	};
	bless $self, $class;
	tie %{$self->{PG_ANSWERS_HASH}}, "Tie::IxHash";  # creates a Hash with order
	$self->initialize;
	return $self;
}

sub initialize {
	my $self = shift;
	warn "environment is not defined in PGcore" unless ref($self->{envir}) eq 'HASH';
	
	
	
	
	$self->{displayMode}                = $self->{envir}->{displayMode};
	$self->{PG_original_problem_seed}   = $self->{envir}->{problemSeed};
	$self->{PG_random_generator}        = new PGrandom( $self->{PG_original_problem_seed});

    $self->{tempDirectory}        = $self->{envir}->{tempDirectory};
	$self->{PG_problem_grader}    = $self->{envir}->{PROBLEM_GRADER_TO_USE};
    $self->{PG_alias}             = PGalias->new($self->{envir},
                                        WARNING_messages => $self->{WARNING_messages},
                                        DEBUG_messages   => $self->{DEBUG_messages},
                                                 
	);
    $self->{PG_loadMacros}        = new PGloadfiles($self->{envir});
	$self->{flags} = {
		showpartialCorrectAnswers => 1,
		showHint                  => 1,
		hintExists 				  => 0,
		showHintLimit             => 0,
		solutionExists            => 0,
		recordSubmittedAnswers    => 1,
		refreshCachedImages       => 0,
#		ANSWER_ENTRY_ORDER        => [],  # may not be needed if we ue Tie:IxHash
		comment                   => '',  # implement as array?

	
	
	};

}


####################################################################

=head1 DESCRIPTION

This file provides the fundamental macros that define the PG language. It
maintains a problem's text, header text, and answers:

=over

=item *

Problem text: The text to appear in the body of the problem. See TEXT()
below.

=item *

Header text: When a problem is processed in an HTML-based display mode,
this variable can contain text that the caller should place in the HEAD of the
resulting HTML page. See HEADER_TEXT() below.

=item *

Implicitly-labeled answers: Answers that have not been explicitly
assigned names, and are associated with their answer blanks by the order in
which they appear in the problem. These types of answers are designated using
the ANS() macro.

=item *

Explicitly-labeled answers: Answers that have been explicitly assigned
names with the LABELED_ANS() macro, or a macro that uses it. An explicitly-
labeled answer is associated with its answer blank by name.

=item *

"Extra" answers: Names of answer blanks that do not have a 1-to-1
correspondance to an answer evaluator. For example, in matrix problems, there
will be several input fields that correspond to the same answer evaluator.

=back

=head1 USAGE

This file is automatically loaded into the namespace of every PG problem. The
macros within can then be called to define the structure of the problem.

DOCUMENT() should be the first executable statement in any problem. It
initializes vriables and defines the problem environment.

ENDDOCUMENT() must be the last executable statement in any problem. It packs
up the results of problem processing for delivery back to WeBWorK.

The HEADER_TEXT(), TEXT(), and ANS() macros add to the header text string,
body text string, and answer evaluator queue, respectively.

=cut


=item HEADER_TEXT()

 HEADER_TEXT("string1", "string2", "string3");

HEADER_TEXT() concatenates its arguments and appends them to the stored header
text string. It can be used more than once in a file.

The macro is used for material which is destined to be placed in the HEAD of
the page when in HTML mode, such as JavaScript code.

Spaces are placed between the arguments during concatenation, but no spaces are
introduced between the existing content of the header text string and the new
content being appended.

=cut



# ^function HEADER_TEXT
# ^uses $STRINGforHEADER_TEXT
sub HEADER_TEXT {
	my $self = shift;
	push @{$self->{HEADER_ARRAY}}, map { (defined($_) )?$_:'' } @_;
	$self->{HEADER_ARRAY}  ;
}

=item POST_HEADER_TEXT()

 POST_HEADER_TEXT("string1", "string2", "string3");

POST_HEADER_TEXT() concatenates its arguments and appends them to the stored post_header
text string. It can be used more than once in a file.

The macro is used for material which is destined to be placed iimmediately after the HEAD of
the page as the first item in the body, before the main problem form
when in HTML mode, such as JavaScript code.

Spaces are placed between the arguments during concatenation, but no spaces are
introduced between the existing content of the header text string and the new
content being appended.

=cut

# ^function POST_HEADER_TEXT
# ^uses $STRINGforHEADER_TEXT
sub POST_HEADER_TEXT {
	my $self = shift;
	push @{$self->{POST_HEADER_ARRAY}}, map { (defined($_) )?$_:'' } @_;
	$self->{POST_HEADER_ARRAY}  ;
}


=item TEXT()

 TEXT("string1", "string2", "string3");

TEXT() concatenates its arguments and appends them to the stored problem text
string. It is used to define the text which will appear in the body of the
problem. It can be used more than once in a file.

This macro has no effect if rendering has been stopped with the STOP_RENDERING()
macro.

This macro defines text which will appear in the problem. All text must be
passed to this macro, passed to another macro that calls this macro, or included
in a BEGIN_TEXT/END_TEXT block, which uses this macro internally. No other
statements in a PG file will directly appear in the output. Think of this as the
"print" function for the PG language.

Spaces are placed between the arguments during concatenation, but no spaces are
introduced between the existing content of the header text string and the new
content being appended.

=cut

# ^function TEXT
# ^uses $PG_STOP_FLAG
# ^uses $STRINGforOUTPUT

sub TEXT {
	my $self = shift;    #FIXME  filter for undefined entries replace by "";
	push @{$self->{OUTPUT_ARRAY}}, map { (defined($_) )?$_:'' } @_ ;
	$self->{OUTPUT_ARRAY};
}

sub envir {
	my $self = shift;
	my $in_key = shift;
	if ( not_null($in_key) ) {
  		if (defined  ($self->{envir}->{$in_key} ) ) {
  			$self->{envir}->{$in_key};
  		} else {
  			 warn "\$envir{$in_key} is not defined\n";
  			return '';
  		}
	} else {
 		warn "<h3> Environment</h3>".pretty_print($self->{envir});
 		return '';
	}

}
=item LABELED_ANS()

 TEXT(labeled_ans_rule("name1"), labeled_ans_rule("name2"));
 LABELED_ANS(name1 => answer_evaluator1, name2 => answer_evaluator2);

Adds the answer evaluators listed to the list of labeled answer evaluators.
They will be paired with labeled answer rules (a.k.a. answer blanks) in the
order entered. This allows pairing of answer evaluators and answer rules that
may not have been entered in the same order.

=cut

# ^function NAMED_ANS
# ^uses &LABELED_ANS
sub NAMED_ANS {
	&LABELED_ANS;
}

=item NAMED_ANS()

Old name for LABELED_ANS(). DEPRECATED.

=cut

# ^function NAMED_ANS
# ^uses $PG_STOP_FLAG
sub LABELED_ANS{ 
  my $self = shift;
  my @in = @_;
  while (@in ) {
  	my $label    = shift @in;
  	#$label       = join("", $self->{QUIZ_PREFIX}, $self->{SECTION_PREFIX}, $label);
  	my $ans_eval = shift @in;
  	$self->warning_message("<BR><B>Error in LABELED_ANS:|$label|</B>
  	      -- inputs must be references to AnswerEvaluator objects or subroutines<BR>")
			unless ref($ans_eval) =~ /CODE/ or ref($ans_eval) =~ /AnswerEvaluator/  ;
	if (defined($self->{PG_ANSWERS_HASH}->{$label})  ){
		$self->{PG_ANSWERS_HASH}->{$label}->insert(ans_label => $label, ans_eval => $ans_eval, active=>$self->{PG_ACTIVE});
	} else {
  		$self->{PG_ANSWERS_HASH}->{$label} = PGanswergroup->new($label, ans_eval => $ans_eval, active=>$self->{PG_ACTIVE});
  	}
  	$self->{answer_eval_count}++;
  }
  $self->{PG_ANSWERS_HASH};
}


=item ANS()

 TEXT(ans_rule(), ans_rule(), ans_rule());
 ANS($answer_evaluator1, $answer_evaluator2, $answer_evaluator3);

Adds the answer evaluators listed to the list of unlabeled answer evaluators.
They will be paired with unlabeled answer rules (a.k.a. answer blanks) in the
order entered. This is the standard method for entering answers.

In the above example, answer_evaluator1 will be associated with the first
answer rule, answer_evaluator2 with the second, and answer_evaluator3 with the
third. In practice, the arguments to ANS() will usually be calls to an answer
evaluator generator such as the cmp() method of MathObjects or the num_cmp()
macro in L<PGanswermacros.pl>.

=cut

# ^function ANS
# ^uses $PG_STOP_FLAG
# ^uses @PG_ANSWERS

sub ANS{
  my $self = shift;
  my @in = @_;
  while (@in ) {
         # create new label
         $self->{unlabeled_answer_eval_count}++;
         my $label = $self->new_label($self->{unlabeled_answer_eval_count});
         my $evaluator = shift @in;
		 $self->LABELED_ANS($label, $evaluator);
  }
  $self->{PG_ANSWERS_HASH};
}




=item STOP_RENDERING()

 STOP_RENDERING() unless all_answers_are_correct();

Temporarily suspends accumulation of problem text and storing of answer blanks
and answer evaluators until RESUME_RENDERING() is called.

=cut

# ^function STOP_RENDERING
# ^uses $PG_STOP_FLAG
sub STOP_RENDERING {
	my $self = shift;
	$self->{PG_ACTIVE}=0;
	"";
}

=item RESUME_RENDERING()

 RESUME_RENDERING();

Resumes accumulating problem text and storing answer blanks and answer
evaluators. Reverses the effect of STOP_RENDERING().

=cut

# ^function RESUME_RENDERING
# ^uses $PG_STOP_FLAG
sub RESUME_RENDERING {
	my $self = shift;
	$self->{PG_ACTIVE}=1;
	"";
}
########
# Internal methods
#########
sub new_label {     #creates a new label for unlabeled submissions ASNWER_PREFIX.$number
	my $self         = shift;
	my $number       = shift;
	$self->{QUIZ_PREFIX}.$self->{ANSWER_PREFIX}.sprintf("%04u", $number);
}
sub new_array_label {     #creates a new label for unlabeled submissions ASNWER_PREFIX.$number
	my $self         = shift;
	my $number       = shift;
	$self->{QUIZ_PREFIX}.$self->{ARRAY_PREFIX}.sprintf("%04u", $number);
}
sub new_array_element_label {     #creates a new label for unlabeled submissions ARRAY_PREFIX.$number
	my $self              = shift;
	my $ans_label         = shift;  # name of the PGanswer group holding this array
	my $row_num           = shift;
	my $col_num           = shift;
	my %options           = @_;
	my $vec_num           = (defined $options{vec_num})?$options{vec_num}: 0 ;
	$self->{QUIZ_PREFIX}.$ans_label.'__'.$vec_num.'-'.$row_num.'-'.$col_num.'__';
}
sub new_answer_name  {     # bit of a legacy item
	&new_label;
}


sub record_ans_name {      # the labels in the PGanswer group and response group should match in this case
	my $self = shift;
	my $label = shift;
	my $value = shift;
	#$self->internal_debug_message("PGcore::record_ans_name: $label $value");
	my $response_group = new PGresponsegroup($label,$label,$value);
	if (defined($self->{PG_ANSWERS_HASH}->{$label}) ) {
		$self->{PG_ANSWERS_HASH}->{$label}->replace(ans_label => $label, 
		                                           response  => $response_group, 
		                                           active    => $self->{PG_ACTIVE});
	} else {
  		$self->{PG_ANSWERS_HASH}->{$label} = PGanswergroup->new($label, 
  		                                           response  => $response_group, 
  		                                           active    => $self->{PG_ACTIVE});
  	}
  	$self->{answer_blank_count}++;
	$label;
}

sub record_array_name {  # currently the same as record ans name
	my $self = shift;
	my $label = shift;
	my $value = shift;
	my $response_group = new PGresponsegroup($label,$label,$value);  
	if (defined($self->{PG_ANSWERS_HASH}->{$label}) ) {
		$self->{PG_ANSWERS_HASH}->{$label}->replace(ans_label => $label, 
		                                           response   => $response_group, 
		                                           active     => $self->{PG_ACTIVE});
	} else {
  		$self->{PG_ANSWERS_HASH}->{$label} = PGanswergroup->new($label, 
  		                                           response   => $response_group, 
  		                                           active     => $self->{PG_ACTIVE});
  	}
  	$self->{answer_blank_count}++;
  	#$self->{PG_ANSWERS_HASH}->{$label}->{response}->clear;  #why is this ?
	$label;

}
sub extend_ans_group {         # modifies the group type
	my $self = shift;
	my $label = shift;
	my @response_list = @_;
	my $answer_group  = $self->{PG_ANSWERS_HASH}->{$label};
	if (ref($answer_group) =~/PGanswergroup/) {
    	$answer_group->append_responses(@response_list);
    } else {
    	#$self->warning_message("The answer |$label| has not yet been defined, you cannot extend it.",caller() );
    	# this error message is correct but misleading for the original way 
    	# in which matrix blanks and their response evaluators are matched up
    	# we should restore the warning message once the new matrix evaluation method is in place
    
    }
    $label;
}
sub record_unlabeled_ans_name {
	my $self = shift;
    $self->{unlabeled_answer_blank_count}++;
    my $label = $self->new_label($self->{unlabeled_answer_blank_count});
    $self->record_ans_name($label);
    $label;
}
sub record_unlabeled_array_name {
	my $self = shift;
    $self->{unlabeled_answer_blank_count}++;
    my $ans_label = $self->new_array_label($self->{unlabeled_answer_blank_count});
    $self->record_array_name($ans_label);                          
}
sub store_persistent_data {  # will store strings only (so far)
	my $self = shift;
	my $label = shift;
	my @content = @_;
	$self->internal_debug_message("PGcore::store_persistent_data: storing $label in PERSISTENCE_HASH");
	if (defined($self->{PERSISTENCE_HASH}->{$label}) ) {
		warn "can' overwrite $label in persistent data";
	} else {
  		$self->{PERSISTENCE_HASH}->{$label} = join("",@content);  #need base64 encoding?
  	}
	$label;
}
sub check_answer_hash {
	my $self = shift;
	foreach my $key (keys %{ $self->{PG_ANSWERS_HASH} }) {
	    my $ans_eval = $self->{PG_ANSWERS_HASH}->{$key}->{ans_eval};
		unless (ref($ans_eval) =~ /CODE/ or ref($ans_eval) =~ /AnswerEvaluator/ ) {
			warn "The answer group labeled $key is missing an answer evaluator";
		}
		unless (ref( $self->{PG_ANSWERS_HASH}->{$key}->{response} ) =~ /PGresponsegroup/ ) {
			warn "The answer group labeled $key is missing answer blanks ";
		}
	}
}

sub PG_restricted_eval {
	my $self = shift;
	WeBWorK::PG::Translator::PG_restricted_eval(@_);
}		


=head2 base64 coding

	$str       = decode_base64($coded_str);
	$coded_str = encode_base64($str);

# Sometimes a question author needs to code or decode base64 directly

=cut

sub decode_base64 ($) {
	my $self = shift;
	my $str = shift;
	MIME::Base64::decode_base64($str);
}

sub encode_base64 ($;$) {
	my $self = shift;
	my $str  = shift;
	my $option = shift;
	MIME::Base64::encode_base64($str);
}

=head2   Message channels

There are three message channels
	$PG->debug_message()   or in PG:  DEBUG_MESSAGE() 
	$PG->warning_message() or in PG:  WARNING_MESSAGE()
	
They behave the same way, it is simply convention as to how they are used.
	
To report the messages use:

	$PG->get_debug_messages
	$PG->get_warning_messages

These are used in Problem.pm for example to report any errors.

There is also
    	
    $PG->internal_debug_message()
	$PG->get_internal_debug_message
	$PG->clear_internal_debug_messages();
	
There were times when things were buggy enough that only the internal_debug_message which are not saved
inside the PGcore object would report.

=cut

sub debug_message {
    my $self = shift;
	my @str = @_;
	push @{$self->{DEBUG_messages}}, "<br/>", @str;
}
sub get_debug_messages {
	my $self = shift;
	$self->{DEBUG_messages};
}
sub warning_message {
    my $self = shift;
	my @str = @_;
	unshift @str, "<br/>------"; # mark start of each message
	push @{$self->{WARNING_messages}}, @str;
}
sub get_warning_messages {
	my $self = shift;
	$self->{WARNING_messages};
}

sub internal_debug_message {
    my $self = shift;
	my @str = @_;
	push @{$internal_debug_messages}, @str;
}
sub get_internal_debug_messages {
	my $self = shift;
	$internal_debug_messages;
}
sub clear_internal_debug_messages {
	my $self = shift;
	$internal_debug_messages=[];
}

sub DESTROY {
	# doing nothing about destruction, hope that isn't dangerous
}

# sub WARN {
# 	warn(@_);
# }


# This creates on the fly graphs

=head2 insertGraph

	# returns a path to the file containing the graph image.
	$filePath = insertGraph($graphObject);

insertGraph writes a GIF or PNG image file to the gif subdirectory of the
current course's HTML temp directory. The file name is obtained from the graph
object. Warnings are issued if errors occur while writing to the file.

Returns a string containing the full path to the temporary file containing the
image. This is most often used in the construct

	TEXT(alias(insertGraph($graph)));

where alias converts the directory address to a URL when serving HTML pages and
insures that an EPS file is generated when creating TeX code for downloading.

=cut

# ^function insertGraph
# ^uses $WWPlot::use_png
# ^uses convertPath
# ^uses surePathToTmpFile
# ^uses PG_restricted_eval
# ^uses $refreshCachedImages
# ^uses $templateDirectory
# ^uses %envir
sub insertGraph {
	# Convert the image to GIF and print it on standard output
	my $self     = shift;
	my $graph    = shift;
	my $extension = ($WWPlot::use_png) ? '.png' : '.gif';
	my $fileName = $graph->imageName  . $extension;
	my $filePath = $self->convertPath("gif/$fileName");
	my $templateDirectory = $self->{envir}->{templateDirectory};
	$filePath = $self->surePathToTmpFile( $filePath );
	my $refreshCachedImages = $self->PG_restricted_eval(q!$refreshCachedImages!);
	# Check to see if we already have this graph, or if we have to make it
	if( not -e $filePath # does it exist?
	  or ((stat "$templateDirectory"."$main::envir{fileName}")[9] > (stat $filePath)[9]) # source has changed
	  or $graph->imageName =~ /Undefined_Set/ # problems from SetMaker and its ilk should always be redone
	  or $refreshCachedImages
	) {
 		#createFile($filePath, $main::tmp_file_permission, $main::numericalGroupID);
		local(*OUTPUT);  # create local file handle so it won't overwrite other open files.
 		open(OUTPUT, ">$filePath")||warn ("$0","Can't open $filePath<BR>","");
 		chmod( 0777, $filePath);
 		print OUTPUT $graph->draw|| warn("$0","Can't print graph to $filePath<BR>","");
 		close(OUTPUT)||warn("$0","Can't close $filePath<BR>","");
	}
	$filePath;
}

=head1 Macros from IO.pm

		includePGtext
		read_whole_problem_file
		read_whole_file
		convertPath
		getDirDelim
		fileFromPath
		directoryFromPath
		createFile
		createDirectory

=cut

sub includePGtext { 
	my $self = shift;
	WeBWorK::PG::IO::includePGtext(@_); 
 };
sub read_whole_problem_file { 
	my $self = shift;
	WeBWorK::PG::IO::read_whole_problem_file(@_); 
 };
sub read_whole_file { 
	my $self = shift;
	WeBWorK::PG::IO::read_whole_file(@_); 
 };
sub convertPath { 
	my $self = shift;
	WeBWorK::PG::IO::convertPath(@_); 
 };
sub getDirDelim { 
	my $self = shift;
	WeBWorK::PG::IO::getDirDelim(@_); 
 };
sub fileFromPath { 
	my $self = shift;
	WeBWorK::PG::IO::fileFromPath(@_); 
 };
sub directoryFromPath { 
	my $self = shift;
	WeBWorK::PG::IO::directoryFromPath(@_); 
 };
sub createFile { 
	my $self = shift;
	WeBWorK::PG::IO::createFile(@_); 
 };
sub createDirectory { 
	my $self = shift;
	WeBWorK::PG::IO::createDirectory(@_); 
 };
 
sub tempDirectory {
	my $self = shift;
	return $self->{tempDirectory};
}


=head2 surePathToTmpFile

	$path = surePathToTmpFile($path);

Creates all of the intermediate directories between the tempDirectory 

If $path begins with the tempDirectory path, then the
path is treated as absolute. Otherwise, the path is treated as relative the the
course temp directory.

=cut

# A very useful macro for making sure that all of the directories to a file have been constructed.

# ^function surePathToTmpFile
# ^uses getCourseTempDirectory
# ^uses createDirectory


sub surePathToTmpFile {
	# constructs intermediate directories if needed beginning at ${Global::htmlDirectory}tmp/
	# the input path must be either the full path, or the path relative to this tmp sub directory
	
	my $self = shift;
	my $path = shift;
	my $delim = "/"; 
	my $tmpDirectory = $self->tempDirectory();
	unless ( -e $tmpDirectory) {   # if by some unlucky chance the tmpDirectory hasn't been created, create it.
	    my $parentDirectory =  $tmpDirectory;
	    $parentDirectory =~s|/$||;  # remove a trailing /
<<<<<<< HEAD
	    $parentDirectory =~s|/[^/]*$||; # remove last node
	    $parentDirectory = $self->directoryFromPath($parentDirectory);
=======
		  $parentDirectory =~s|/[^/]*$||; # remove last node
>>>>>>> dd2c97c8
	    my ($perms, $groupID) = (stat $parentDirectory)[2,5];
        #warn "Creating tmp directory at $tmpDirectory, perms $perms groupID $groupID";
		$self->createDirectory($tmpDirectory, $perms, $groupID)
				or warn "Failed to create parent tmp directory at $path";
	
	}
	# use the permissions/group on the temp directory itself as a template
	my ($perms, $groupID) = (stat $tmpDirectory)[2,5];
    #warn "surePathToTmpFile: directory=$tmpDirectory, perms=$perms, groupID=$groupID\n";
	
	# if the path starts with $tmpDirectory (which is permitted but optional) remove this initial segment
	$path =~ s|^$tmpDirectory|| if $path =~ m|^$tmpDirectory|;
	
	# find the nodes on the given path
        my @nodes = split("$delim",$path);
	
	# create new path
	$path = $tmpDirectory; 
	
	while (@nodes>1) {
		$path = $path . shift (@nodes) . "/"; #convertPath($path . shift (@nodes) . "/");

		unless (-e $path) {
			$self->createDirectory($path, $perms, $groupID)
				or $self->warning_message( "Failed to create directory at $path with permissions $perms and groupID $groupID");
		}

	}
	
	$path = $path . shift(@nodes); #convertPath($path . shift(@nodes));
	return $path;
}


1;<|MERGE_RESOLUTION|>--- conflicted
+++ resolved
@@ -829,12 +829,7 @@
 	unless ( -e $tmpDirectory) {   # if by some unlucky chance the tmpDirectory hasn't been created, create it.
 	    my $parentDirectory =  $tmpDirectory;
 	    $parentDirectory =~s|/$||;  # remove a trailing /
-<<<<<<< HEAD
-	    $parentDirectory =~s|/[^/]*$||; # remove last node
-	    $parentDirectory = $self->directoryFromPath($parentDirectory);
-=======
-		  $parentDirectory =~s|/[^/]*$||; # remove last node
->>>>>>> dd2c97c8
+		$parentDirectory = $self->directoryFromPath($parentDirectory);
 	    my ($perms, $groupID) = (stat $parentDirectory)[2,5];
         #warn "Creating tmp directory at $tmpDirectory, perms $perms groupID $groupID";
 		$self->createDirectory($tmpDirectory, $perms, $groupID)
