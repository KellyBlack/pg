--- conflicted
+++ resolved
@@ -225,18 +225,12 @@
   my ($args) = @_;
   my $url = $args->{url} || 'https://sagecell.sagemath.org/service';
   my $seed = $args->{seed};
-<<<<<<< HEAD
-  my $debug = $args->{debug} || 0;
-  my $setSeed = $seed?"set_random_seed($seed)\n":'';
-  my $output = `curl -k -f -sS -L --data-urlencode "code=${setSeed}$python" $url`;
-  warn "sage call", qq{curl -k -f -sS -L --data-urlencode "code=${setSeed}  $python" $url} if $debug;
-  my $decoded = decode_json($output);
-  chomp(my $value = $decoded->{stdout});
-  return $value;
-=======
   my $accepted_tos = $args->{accepted_tos} || 'false';
   my $debug = $args->{debug} || 0;
   my $setSeed = $seed?"set_random_seed($seed)\n":'';
+  my $output = `curl -k -sS -L --data-urlencode "accepted_tos=${accepted_tos}" --data-urlencode "user_variables=WEBWORK" --data-urlencode "code=${setSeed}${webworkfunc}$python" $url`;
+  warn "sage call", qq{curl -k -sS -L --data-urlencode "accepted_tos=${accepted_tos}" --data-urlencode "user_variables=WEBWORK" --data-urlencode "code=${setSeed}${webworkfunc}$python" $url} if $debug;
+
   my $webworkfunc = <<END;
 WEBWORK={}
 def _webwork_safe_json(o):
@@ -264,8 +258,6 @@
     return json.dumps(o, default=default)
 get_ipython().display_formatter.formatters['application/json'].for_type(dict,_webwork_safe_json)
 END
-  my $output = `curl -k -sS -L --data-urlencode "accepted_tos=${accepted_tos}" --data-urlencode "user_variables=WEBWORK" --data-urlencode "code=${setSeed}${webworkfunc}$python" $url`;
-  warn "sage call", qq{curl -k -sS -L --data-urlencode "accepted_tos=${accepted_tos}" --data-urlencode "user_variables=WEBWORK" --data-urlencode "code=${setSeed}${webworkfunc}$python" $url} if $debug;
   eval {
     my $decoded = decode_json($output);
     if ($decoded->{success}) {
@@ -277,9 +269,8 @@
         }
      }
   } or do {
-    warn "Error in asking Sage to do something: $output";
+    warn "Error in asking Sage to do something: $output \n $@";
   }
->>>>>>> 6eb2f168
 }
 
 
