--- conflicted
+++ resolved
@@ -355,14 +355,11 @@
 	MODES(
 		TeX => "\\mbox{\\parbox[t]{${tcol}ex}{\\hrulefill}}",
 		Latex2HTML => qq!\\begin{rawhtml}<INPUT TYPE=TEXT SIZE=$col NAME=\"$name\" VALUE = \"\">\\end{rawhtml}!,
-<<<<<<< HEAD
-		HTML => qq!<INPUT TYPE=TEXT SIZE=$col NAME="$name" id="$name" VALUE="$answer_value">!.
-			$add_html. # added for dragmath
-                        qq!<INPUT TYPE=HIDDEN  NAME="previous_$name" VALUE="$answer_value">!
-=======
+
 		HTML => qq!<input type=text class="codeshard" size=$col name="$name" id="$name" value="$answer_value"/>\n!.
+		              $add_html. # added for dragmath
                         qq!<input type=hidden  name="previous_$name" value="$answer_value"/>\n!
->>>>>>> 6db44d1b
+
 	);
 }
 
